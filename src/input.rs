//! Token input streams and tools converting to and from them..
//!
//! *“What’s up?” “I don’t know,” said Marvin, “I’ve never been there.”*
//!
//! [`Input`] is the primary trait used to feed input data into a chumsky parser. You can create them in a number of
//! ways: from strings, slices, arrays, etc.

pub use crate::stream::{BoxedStream, Stream};

use super::*;
#[cfg(feature = "memoization")]
use hashbrown::HashMap;

/// A trait for types that represents a stream of input tokens. Unlike [`Iterator`], this type
/// supports backtracking and a few other features required by the crate.
pub trait Input<'a>: 'a {
    /// The type used to keep track of the current location in the stream
    type Offset: Copy + Hash + Ord + Into<usize>;
    /// The type of singular items read from the stream
    type Token;
    /// The type of a span on this input - to provide custom span context see [`Input::spanned`].
    type Span: Span;

    /// Get the offset representing the start of this stream
    fn start(&self) -> Self::Offset;

    /// The token type returned by [`Input::next_maybe`], allows abstracting over by-value and by-reference inputs.
    type TokenMaybe: Borrow<Self::Token> + Into<MaybeRef<'a, Self::Token>>;

    /// Get the next offset from the provided one, and the next token if it exists
    ///
    /// The token is effectively self-owning (even if it refers to the underlying input) so as to abstract over
    /// by-value and by-reference inputs. For alternatives with stronger guarantees, see [`ValueInput::next`] and
    /// `BorrowInput::next_ref`.
    ///
    /// Safety: `offset` must be generated by either `Input::start` or a previous call to this function.
    unsafe fn next_maybe(&self, offset: Self::Offset) -> (Self::Offset, Option<Self::TokenMaybe>);

    /// Create a span from a start and end offset.
    ///
    /// As with [`Input::next_maybe`], the offsets passed to this function must be generated by either [`Input::start`]
    /// or [`Input::next_maybe`].
    unsafe fn span(&self, range: Range<Self::Offset>) -> Self::Span;

    // Get the previous offset, saturating at zero
    #[doc(hidden)]
    fn prev(offs: Self::Offset) -> Self::Offset;

    /// Split an input that produces tokens of type `(T, S)` into one that produces tokens of type `T` and spans of
    /// type `S`.
    ///
    /// This is commonly required for lexers that generate token-span tuples. For example, `logos`'
    /// [`SpannedIter`](https://docs.rs/logos/0.12.0/logos/struct.Lexer.html#method.spanned) lexer generates such
    /// pairs.
    ///
    /// Also required is an 'End Of Input' (EoI) span. This span is arbitrary, but is used by the input to produce
    /// sensible spans that extend to the end of the input or are zero-width. Most implementations simply use some
    /// equivalent of `len..len` (i.e: a span where both the start and end offsets are set to the end of the input).
    /// However, what you choose for this span is up to you: but consider that the context, start, and end of the span
    /// will be recombined to create new spans as required by the parser.
    ///
    /// Although `Spanned` does implement [`BorrowInput`], please be aware that, as you might anticipate, the slices
    /// will be those of the original input (usually `&[(T, S)]`) and not `&[T]` so as to avoid the need to copy
    /// around sections of the input.
    fn spanned<T, S>(self, eoi: S) -> SpannedInput<T, S, Self>
    where
        Self: Input<'a, Token = (T, S)> + Sized,
        T: 'a,
        S: Span + Clone + 'a,
    {
        SpannedInput {
            input: self,
            eoi,
            phantom: PhantomData,
        }
    }

    /// Add extra context to spans generated by this input.
    ///
    /// This is useful if you wish to include extra context that applies to all spans emitted during a parse, such as
    /// an identifier that corresponds to the file the spans originated from.
    fn with_context<C>(self, context: C) -> WithContext<C, Self>
    where
        Self: Sized,
        C: Clone,
        Self::Span: Span<Context = ()>,
    {
        WithContext {
            input: self,
            context,
        }
    }
}

/// A trait for types that represent slice-like streams of input tokens.
pub trait SliceInput<'a>: Input<'a> {
    /// The unsized slice type of this input. For [`&str`] it's `&str`, and for [`&[T]`] it will be `&[T]`.
    type Slice;

    /// Get a slice from a start and end offset
    fn slice(&self, range: Range<Self::Offset>) -> Self::Slice;
    /// Get a slice from a start offset till the end of the input
    fn slice_from(&self, from: RangeFrom<Self::Offset>) -> Self::Slice;
}

// Implemented by inputs that reference a string slice and use byte indices as their offset.
/// A trait for types that represent string-like streams of input tokens
pub trait StrInput<'a, C: Char>:
    ValueInput<'a, Offset = usize, Token = C> + SliceInput<'a, Slice = &'a C::Str>
{
}

/// Implemented by inputs that can have tokens borrowed from them.
pub trait ValueInput<'a>: Input<'a> {
    /// Get the next offset from the provided one, and the next token if it exists
    ///
    /// Safety: `offset` must be generated by either `Input::start` or a previous call to this function.
    unsafe fn next(&self, offset: Self::Offset) -> (Self::Offset, Option<Self::Token>);
}

/// Implemented by inputs that can have tokens borrowed from them.
pub trait BorrowInput<'a>: Input<'a> {
    /// Borrowed version of [`ValueInput::next`] with the same safety requirements.
    unsafe fn next_ref(&self, offset: Self::Offset) -> (Self::Offset, Option<&'a Self::Token>);
}

impl<'a> Input<'a> for &'a str {
    type Offset = usize;
    type Token = char;
    type Span = SimpleSpan<usize>;

    fn start(&self) -> Self::Offset {
        0
    }

    type TokenMaybe = char;

    unsafe fn next_maybe(&self, offset: Self::Offset) -> (Self::Offset, Option<Self::TokenMaybe>) {
        self.next(offset)
    }

    #[inline]
    unsafe fn span(&self, range: Range<Self::Offset>) -> Self::Span {
        range.into()
    }

    fn prev(offs: Self::Offset) -> Self::Offset {
        offs.saturating_sub(1)
    }
}

impl<'a> ValueInput<'a> for &'a str {
    #[inline]
    unsafe fn next(&self, offset: Self::Offset) -> (Self::Offset, Option<Self::Token>) {
        if offset < self.len() {
            let c = unsafe {
                self.get_unchecked(offset..)
                    .chars()
                    .next()
                    .unwrap_unchecked()
            };
            (offset + c.len_utf8(), Some(c))
        } else {
            (offset, None)
        }
    }
}

impl<'a> StrInput<'a, char> for &'a str {}

impl<'a> SliceInput<'a> for &'a str {
    type Slice = &'a str;

    #[inline]
    fn slice(&self, range: Range<Self::Offset>) -> Self::Slice {
        &self[range]
    }

    #[inline]
    fn slice_from(&self, from: RangeFrom<Self::Offset>) -> Self::Slice {
        &self[from]
    }
}

impl<'a, T> Input<'a> for &'a [T] {
    type Offset = usize;
    type Token = T;
    type Span = SimpleSpan<usize>;

    fn start(&self) -> Self::Offset {
        0
    }

    type TokenMaybe = &'a T;

    unsafe fn next_maybe(&self, offset: Self::Offset) -> (Self::Offset, Option<Self::TokenMaybe>) {
        self.next_ref(offset)
    }

    #[inline]
    unsafe fn span(&self, range: Range<Self::Offset>) -> Self::Span {
        range.into()
    }

    fn prev(offs: Self::Offset) -> Self::Offset {
        offs.saturating_sub(1)
    }
}

impl<'a> StrInput<'a, u8> for &'a [u8] {}

impl<'a, T> SliceInput<'a> for &'a [T] {
    type Slice = &'a [T];

    #[inline]
    fn slice(&self, range: Range<Self::Offset>) -> Self::Slice {
        &self[range]
    }

    #[inline]
    fn slice_from(&self, from: RangeFrom<Self::Offset>) -> Self::Slice {
        &self[from]
    }
}

impl<'a, T: Clone> ValueInput<'a> for &'a [T] {
    #[inline]
    unsafe fn next(&self, offset: Self::Offset) -> (Self::Offset, Option<Self::Token>) {
        let (offset, tok) = self.next_ref(offset);
        (offset, tok.cloned())
    }
}

impl<'a, T> BorrowInput<'a> for &'a [T] {
    unsafe fn next_ref(&self, offset: Self::Offset) -> (Self::Offset, Option<&'a Self::Token>) {
        if let Some(tok) = self.get(offset) {
            (offset + 1, Some(tok))
        } else {
            (offset, None)
        }
    }
}

impl<'a, T: 'a, const N: usize> Input<'a> for &'a [T; N] {
    type Offset = usize;
    type Token = T;
    type Span = SimpleSpan<usize>;

    fn start(&self) -> Self::Offset {
        0
    }

    type TokenMaybe = &'a T;

    unsafe fn next_maybe(&self, offset: Self::Offset) -> (Self::Offset, Option<Self::TokenMaybe>) {
        self.next_ref(offset)
    }

    #[inline]
    unsafe fn span(&self, range: Range<Self::Offset>) -> Self::Span {
        range.into()
    }

    fn prev(offs: Self::Offset) -> Self::Offset {
        offs.saturating_sub(1)
    }
}

impl<'a, const N: usize> StrInput<'a, u8> for &'a [u8; N] {}

impl<'a, T: 'a, const N: usize> SliceInput<'a> for &'a [T; N] {
    type Slice = &'a [T];

    #[inline]
    fn slice(&self, range: Range<Self::Offset>) -> Self::Slice {
        &self[range]
    }

    #[inline]
    fn slice_from(&self, from: RangeFrom<Self::Offset>) -> Self::Slice {
        &self[from]
    }
}

impl<'a, T: Clone + 'a, const N: usize> ValueInput<'a> for &'a [T; N] {
    #[inline]
    unsafe fn next(&self, offset: Self::Offset) -> (Self::Offset, Option<Self::Token>) {
        let (offset, tok) = self.next_ref(offset);
        (offset, tok.cloned())
    }
}

impl<'a, T: 'a, const N: usize> BorrowInput<'a> for &'a [T; N] {
    unsafe fn next_ref(&self, offset: Self::Offset) -> (Self::Offset, Option<&'a Self::Token>) {
        if let Some(tok) = self.get(offset) {
            (offset + 1, Some(tok))
        } else {
            (offset, None)
        }
    }
}

/// A wrapper around an input that splits an input into spans and tokens. See [`Input::spanned`].
#[derive(Copy, Clone)]
pub struct SpannedInput<T, S, I> {
    input: I,
    eoi: S,
    phantom: PhantomData<T>,
}

/// Utility type required to allow [`SpannedInput`] to implement [`Input`].
#[doc(hidden)]
pub struct SpannedTokenMaybe<'a, I: Input<'a>, T, S>(I::TokenMaybe, PhantomData<(T, S)>);

impl<'a, I: Input<'a, Token = (T, S)>, T, S> Borrow<T> for SpannedTokenMaybe<'a, I, T, S> {
    fn borrow(&self) -> &T {
        &self.0.borrow().0
    }
}

impl<'a, I: Input<'a, Token = (T, S)>, T, S: 'a> Into<MaybeRef<'a, T>>
    for SpannedTokenMaybe<'a, I, T, S>
{
    fn into(self) -> MaybeRef<'a, T> {
        match self.0.into() {
            MaybeRef::Ref((tok, _)) => MaybeRef::Ref(tok),
            MaybeRef::Val((tok, _)) => MaybeRef::Val(tok),
        }
    }
}

impl<'a, T, S, I> Input<'a> for SpannedInput<T, S, I>
where
    I: Input<'a, Token = (T, S)>,
    T: 'a,
    S: Span + Clone + 'a,
{
    type Offset = I::Offset;
    type Token = T;
    type Span = S;

    fn start(&self) -> Self::Offset {
        self.input.start()
    }

    type TokenMaybe = SpannedTokenMaybe<'a, I, T, S>;

    unsafe fn next_maybe(&self, offset: Self::Offset) -> (Self::Offset, Option<Self::TokenMaybe>) {
        let (offset, tok) = self.input.next_maybe(offset);
        (offset, tok.map(|tok| SpannedTokenMaybe(tok, PhantomData)))
    }

    unsafe fn span(&self, range: Range<Self::Offset>) -> Self::Span {
        let start = self
            .input
            .next_maybe(range.start)
            .1
            .map_or(self.eoi.start(), |tok| tok.borrow().1.start());
        let end = self
            .input
            .next_maybe(I::prev(range.end))
            .1
            .map_or(self.eoi.start(), |tok| tok.borrow().1.end());
        S::new(self.eoi.context(), start..end)
    }

    fn prev(offs: Self::Offset) -> Self::Offset {
        I::prev(offs)
    }
}

impl<'a, T, S, I> ValueInput<'a> for SpannedInput<T, S, I>
where
    I: ValueInput<'a, Token = (T, S)>,
    T: 'a,
    S: Span + Clone + 'a,
{
    unsafe fn next(&self, offset: Self::Offset) -> (Self::Offset, Option<Self::Token>) {
        let (offs, tok) = self.input.next(offset);
        (offs, tok.map(|(tok, _)| tok))
    }
}

impl<'a, T, S, I> BorrowInput<'a> for SpannedInput<T, S, I>
where
    I: Input<'a> + BorrowInput<'a, Token = (T, S)>,
    T: 'a,
    S: Span + Clone + 'a,
{
    unsafe fn next_ref(&self, offset: Self::Offset) -> (Self::Offset, Option<&'a Self::Token>) {
        let (offs, tok) = self.input.next_ref(offset);
        (offs, tok.map(|(tok, _)| tok))
    }
}

impl<'a, T, S, I> SliceInput<'a> for SpannedInput<T, S, I>
where
    I: Input<'a> + SliceInput<'a, Token = (T, S)>,
    T: 'a,
    S: Span + Clone + 'a,
{
    type Slice = I::Slice;

    fn slice(&self, range: Range<Self::Offset>) -> Self::Slice {
        <I as SliceInput>::slice(&self.input, range)
    }
    fn slice_from(&self, from: RangeFrom<Self::Offset>) -> Self::Slice {
        <I as SliceInput>::slice_from(&self.input, from)
    }
}

/// An input wrapper contains a user-defined context in its span, in addition to the span of the wrapped input. See
/// [`Input::with_context`].
#[derive(Copy, Clone)]
pub struct WithContext<Ctx, I> {
    input: I,
    context: Ctx,
}

impl<'a, Ctx: Clone + 'a, I: Input<'a>> Input<'a> for WithContext<Ctx, I>
where
    I::Span: Span<Context = ()>,
{
    type Offset = I::Offset;
    type Token = I::Token;
    type Span = (Ctx, I::Span);

    fn start(&self) -> Self::Offset {
        self.input.start()
    }

    type TokenMaybe = I::TokenMaybe;

    unsafe fn next_maybe(&self, offset: Self::Offset) -> (Self::Offset, Option<Self::TokenMaybe>) {
        self.input.next_maybe(offset)
    }

    unsafe fn span(&self, range: Range<Self::Offset>) -> Self::Span {
        (self.context.clone(), self.input.span(range))
    }

    fn prev(offs: Self::Offset) -> Self::Offset {
        I::prev(offs)
    }
}

impl<'a, Ctx: Clone + 'a, I: ValueInput<'a>> ValueInput<'a> for WithContext<Ctx, I>
where
    I::Span: Span<Context = ()>,
{
    unsafe fn next(&self, offset: Self::Offset) -> (Self::Offset, Option<Self::Token>) {
        self.input.next(offset)
    }
}

impl<'a, Ctx: Clone + 'a, I: BorrowInput<'a>> BorrowInput<'a> for WithContext<Ctx, I>
where
    I::Span: Span<Context = ()>,
{
    unsafe fn next_ref(&self, offset: Self::Offset) -> (Self::Offset, Option<&'a Self::Token>) {
        self.input.next_ref(offset)
    }
}

impl<'a, Ctx: Clone + 'a, I: SliceInput<'a>> SliceInput<'a> for WithContext<Ctx, I>
where
    I::Span: Span<Context = ()>,
{
    type Slice = I::Slice;

    fn slice(&self, range: Range<Self::Offset>) -> Self::Slice {
        <I as SliceInput>::slice(&self.input, range)
    }
    fn slice_from(&self, from: RangeFrom<Self::Offset>) -> Self::Slice {
        <I as SliceInput>::slice_from(&self.input, from)
    }
}

impl<'a, Ctx, C, I> StrInput<'a, C> for WithContext<Ctx, I>
where
    I: StrInput<'a, C>,
    I::Span: Span<Context = ()>,
    Ctx: Clone + 'a,
    C: Char,
{
}

/// Represents the progress of a parser through the input
pub struct Marker<'a, I: Input<'a>> {
    pub(crate) offset: I::Offset,
    err_count: usize,
}

impl<'a, I: Input<'a>> Copy for Marker<'a, I> {}
impl<'a, I: Input<'a>> Clone for Marker<'a, I> {
    fn clone(&self) -> Self {
        *self
    }
}

pub(crate) struct Errors<E> {
    pub(crate) alt: Option<Located<E>>,
    pub(crate) secondary: Vec<E>,
}

impl<E> Default for Errors<E> {
    fn default() -> Self {
        Self {
            alt: None,
            secondary: Vec::new(),
        }
    }
}

/// Internal type representing the owned parts of an input - used at the top level by a call to
/// `parse`.
pub struct InputOwn<'a, 's, I: Input<'a>, E: ParserExtra<'a, I>> {
    pub(crate) input: I,
    pub(crate) errors: Errors<E::Error>,
<<<<<<< HEAD
    pub(crate) state: &'parse mut E::State,
    pub(crate) ctx: &'parse E::Context,
=======
    pub(crate) state: MaybeMut<'s, E::State>,
    pub(crate) ctx: E::Context,
>>>>>>> a0b9f1e6
    #[cfg(feature = "memoization")]
    pub(crate) memos: HashMap<(I::Offset, usize), Option<Located<E::Error>>>,
}

impl<'a, 's, I, E> InputOwn<'a, 's, I, E>
where
    I: Input<'a>,
    E: ParserExtra<'a, I>,
{
    pub(crate) fn new(input: I) -> InputOwn<'a, 's, I, E>
    where
        E::State: Default,
        E::Context: Default,
    {
        InputOwn {
            input,
            errors: Errors::default(),
            state: MaybeMut::new_own(E::State::default()),
            ctx: E::Context::default(),
            #[cfg(feature = "memoization")]
            memos: HashMap::default(),
        }
    }

    pub(crate) fn new_state(
        input: I,
        state: &'s mut E::State,
    ) -> InputOwn<'a, 's, I, E>
    where
        E::Context: Default,
    {
        InputOwn {
            input,
            errors: Errors::default(),
            state: MaybeMut::new_ref(state),
            ctx: E::Context::default(),
            #[cfg(feature = "memoization")]
            memos: HashMap::default(),
        }
    }

    pub(crate) fn as_ref_start<'parse>(&'parse mut self) -> InputRef<'a, 'parse, I, E> {
        InputRef {
            offset: self.input.start(),
            input: &self.input,
            errors: &mut self.errors,
            state: &mut *self.state,
            ctx: &self.ctx,
            #[cfg(feature = "memoization")]
            memos: &mut self.memos,
        }
    }

    pub(crate) fn as_ref_at<'parse>(&'parse mut self, offset: I::Offset) -> InputRef<'a, 'parse, I, E> {
        InputRef {
            offset,
            input: &self.input,
            errors: &mut self.errors,
            state: &mut *self.state,
            ctx: &self.ctx,
            #[cfg(feature = "memoization")]
            memos: &mut self.memos,
        }
    }

    pub(crate) fn into_errs(self) -> Vec<E::Error> {
        self.errors.secondary
    }
}

/// Internal type representing an input as well as all the necessary context for parsing.
pub struct InputRef<'a, 'parse, I: Input<'a>, E: ParserExtra<'a, I>> {
    pub(crate) offset: I::Offset,
    pub(crate) input: &'parse I,
    pub(crate) errors: &'parse mut Errors<E::Error>,
    pub(crate) state: &'parse mut E::State,
    // TODO: Don't use `Option`, this is only here because we need to temporarily remove it in `with_input`
    pub(crate) ctx: &'parse E::Context,
    #[cfg(feature = "memoization")]
    pub(crate) memos: &'parse mut HashMap<(I::Offset, usize), Option<Located<E::Error>>>,
}

impl<'a, 'parse, I: Input<'a>, E: ParserExtra<'a, I>> InputRef<'a, 'parse, I, E> {
    pub(crate) fn with_ctx<'sub_parse, C, O>(
        &'sub_parse mut self,
        new_ctx: &'sub_parse C,
        f: impl FnOnce(&mut InputRef<'a, 'sub_parse, I, extra::Full<E::Error, E::State, C>>) -> O,
    ) -> O
    where
        'parse: 'sub_parse,
        C: 'a,
    {
        let mut new_inp = InputRef {
            input: self.input,
            offset: self.offset,
            state: self.state,
            ctx: new_ctx,
            errors: self.errors,
            #[cfg(feature = "memoization")]
            memos: self.memos,
        };
        let res = f(&mut new_inp);
        self.offset = new_inp.offset;
        res
    }

    pub(crate) fn with_input<'sub_parse, O>(
        &'sub_parse mut self,
        new_input: &'sub_parse I,
        f: impl FnOnce(&mut InputRef<'a, 'sub_parse, I, E>) -> O,
        #[cfg(feature = "memoization")] memos: &'sub_parse mut HashMap<
            (I::Offset, usize),
            Option<Located<E::Error>>,
        >,
    ) -> O
    where
        'parse: 'sub_parse,
    {
        let mut new_inp = InputRef {
            offset: new_input.start(),
            input: new_input,
            state: self.state,
            ctx: self.ctx,
            errors: self.errors,
            #[cfg(feature = "memoization")]
            memos,
        };
        let res = f(&mut new_inp);
        res
    }

    /// Get the input offset that is currently being pointed to.
    #[inline]
    pub fn offset(&self) -> I::Offset {
        self.offset
    }

    /// Save off a [`Marker`] to the current position in the input
    #[inline]
    pub fn save(&self) -> Marker<'a, I> {
        Marker {
            offset: self.offset,
            err_count: self.errors.secondary.len(),
        }
    }

    /// Reset the input state to the provided [`Marker`]
    #[inline]
    pub fn rewind(&mut self, marker: Marker<'a, I>) {
        self.errors.secondary.truncate(marker.err_count);
        self.offset = marker.offset;
    }

    #[inline]
    pub(crate) fn state(&mut self) -> &mut E::State {
        self.state
    }

    #[inline]
    pub(crate) fn ctx(&self) -> &E::Context {
        &*self.ctx
    }

    #[inline]
    pub(crate) fn skip_while<F: FnMut(&I::Token) -> bool>(&mut self, mut f: F)
    where
        I: ValueInput<'a>,
    {
        let mut offs = self.offset;
        loop {
            // SAFETY: offset was generated by previous call to `Input::next`
            let (offset, token) = unsafe { self.input.next(offs) };
            if token.filter(&mut f).is_none() {
                self.offset = offs;
                break;
            } else {
                offs = offset;
            }
        }
    }

    #[inline]
    pub(crate) fn next(&mut self) -> (I::Offset, Option<I::Token>)
    where
        I: ValueInput<'a>,
    {
        // SAFETY: offset was generated by previous call to `Input::next`
        let (offset, token) = unsafe { self.input.next(self.offset) };
        self.offset = offset;
        (self.offset, token)
    }

    #[inline]
    pub(crate) fn next_maybe(&mut self) -> (I::Offset, Option<I::TokenMaybe>) {
        // SAFETY: offset was generated by previous call to `Input::next`
        let (offset, token) = unsafe { self.input.next_maybe(self.offset) };
        self.offset = offset;
        (self.offset, token)
    }

    #[inline]
    pub(crate) fn next_ref(&mut self) -> (I::Offset, Option<&'a I::Token>)
    where
        I: BorrowInput<'a>,
    {
        // SAFETY: offset was generated by previous call to `Input::next`
        let (offset, token) = unsafe { self.input.next_ref(self.offset) };
        self.offset = offset;
        (self.offset, token)
    }

    /// Get the next token in the input. Returns `None` for EOI
    pub fn next_token(&mut self) -> Option<I::Token>
    where
        I: ValueInput<'a>,
    {
        self.next().1
    }

    /// Peek the next token in the input. Returns `None` for EOI
    pub fn peek(&self) -> Option<I::Token>
    where
        I: ValueInput<'a>,
    {
        // SAFETY: offset was generated by previous call to `Input::next`
        unsafe { self.input.next(self.offset).1 }
    }

    /// Peek the next token in the input. Returns `None` for EOI
    pub fn peek_ref(&self) -> Option<&'a I::Token>
    where
        I: BorrowInput<'a>,
    {
        // SAFETY: offset was generated by previous call to `Input::next`
        unsafe { self.input.next_ref(self.offset).1 }
    }

    /// Skip the next token in the input.
    #[inline]
    pub fn skip(&mut self)
    where
        I: ValueInput<'a>,
    {
        let _ = self.next();
    }

    #[inline]
    pub(crate) fn slice(&self, range: Range<I::Offset>) -> I::Slice
    where
        I: SliceInput<'a>,
    {
        self.input.slice(range)
    }

    #[allow(dead_code)]
    #[inline]
    pub(crate) fn slice_from(&self, from: RangeFrom<I::Offset>) -> I::Slice
    where
        I: SliceInput<'a>,
    {
        self.input.slice_from(from)
    }

    #[cfg_attr(not(feature = "regex"), allow(dead_code))]
    #[inline]
    pub(crate) fn slice_trailing(&self) -> I::Slice
    where
        I: SliceInput<'a>,
    {
        self.input.slice_from(self.offset..)
    }

    /// Return the span from the provided [`Marker`] to the current position
    ///
    /// So be safely called, the offsets passed to this function must has been previously generated by the input (such as from [`InputRef::offset`]).
    #[inline]
    pub unsafe fn span_since(&self, before: I::Offset) -> I::Span {
        self.input.span(before..self.offset)
    }

    #[inline]
    #[cfg(feature = "regex")]
    pub(crate) fn skip_bytes<C>(&mut self, skip: usize)
    where
        C: Char,
        I: StrInput<'a, C>,
    {
        self.offset += skip;
    }

    #[inline]
    pub(crate) fn emit(&mut self, error: E::Error) {
        self.errors.secondary.push(error);
    }

    #[inline]
    pub(crate) fn add_alt(&mut self, err: Located<E::Error>) {
        self.errors.alt = Some(match self.errors.alt.take() {
            Some(a) => a.prioritize(err, |a, b| a.merge(b)),
            None => err,
        });
    }
}

/// Struct used in [`Parser::validate`] to collect user-emitted errors
pub struct Emitter<E> {
    emitted: Vec<E>,
}

impl<E> Emitter<E> {
    pub(crate) fn new() -> Emitter<E> {
        Emitter {
            emitted: Vec::new(),
        }
    }

    pub(crate) fn errors(self) -> Vec<E> {
        self.emitted
    }

    /// Emit a non-fatal error
    pub fn emit(&mut self, err: E) {
        self.emitted.push(err)
    }
}<|MERGE_RESOLUTION|>--- conflicted
+++ resolved
@@ -517,13 +517,8 @@
 pub struct InputOwn<'a, 's, I: Input<'a>, E: ParserExtra<'a, I>> {
     pub(crate) input: I,
     pub(crate) errors: Errors<E::Error>,
-<<<<<<< HEAD
-    pub(crate) state: &'parse mut E::State,
-    pub(crate) ctx: &'parse E::Context,
-=======
     pub(crate) state: MaybeMut<'s, E::State>,
     pub(crate) ctx: E::Context,
->>>>>>> a0b9f1e6
     #[cfg(feature = "memoization")]
     pub(crate) memos: HashMap<(I::Offset, usize), Option<Located<E::Error>>>,
 }
@@ -600,7 +595,6 @@
     pub(crate) input: &'parse I,
     pub(crate) errors: &'parse mut Errors<E::Error>,
     pub(crate) state: &'parse mut E::State,
-    // TODO: Don't use `Option`, this is only here because we need to temporarily remove it in `with_input`
     pub(crate) ctx: &'parse E::Context,
     #[cfg(feature = "memoization")]
     pub(crate) memos: &'parse mut HashMap<(I::Offset, usize), Option<Located<E::Error>>>,
